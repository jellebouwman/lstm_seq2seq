stages:
  download:
    cmd:
    - curl -O http://www.manythings.org/anki/fra-eng.zip
    - unzip fra-eng.zip
    - rm _about.txt fra-eng.zip
    deps:
    - http://www.manythings.org/anki/fra-eng.zip
    outs:
    - fra.txt
  train:
    cmd: python train.py
    deps:
    - fra.txt
    - train.py
    params:
    - params.py:
    outs:
    - model/weights.hdf5:
        persist: true
    metrics:
    - results/metrics.json:
        cache: false
        persist: true
    plots:
<<<<<<< HEAD
    - results/plots:
        cache: false
=======
    - results:
        cache: false
        persist: true
>>>>>>> a960ee7e
<|MERGE_RESOLUTION|>--- conflicted
+++ resolved
@@ -23,11 +23,6 @@
         cache: false
         persist: true
     plots:
-<<<<<<< HEAD
     - results/plots:
         cache: false
-=======
-    - results:
-        cache: false
-        persist: true
->>>>>>> a960ee7e
+        persist: true